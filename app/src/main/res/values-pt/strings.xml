--- conflicted
+++ resolved
@@ -31,13 +31,10 @@
     <string name="an_error_has_occurred">"Ocorreu um erro: "</string>
     <string name="couldn_t_find_any_lyrics_for">Não foi possível encontrar nenhuma letra para a música \'%1$s\'</string>
     <string name="try_again">Tentar novamente</string>
-<<<<<<< HEAD
     <string name="this_email_is_already_in_use">Esse email já está sendo usado</string>
     <string name="username_cannot_contain_special_characters">o nome de usuário não pode conter caracteres especiais</string>
     <string name="an_unexpected_error_has_happened">Um erro inesperado aconteceu: %1$s</string>
     <string name="this_email_address_has_not_yet_been_registered">Este email ainda não foi registrado</string>
     <string name="incorrect_credentials">Credenciais incorretas</string>
-=======
     <string name="search">Pesquisar</string>
->>>>>>> 2691dbdc
 </resources>